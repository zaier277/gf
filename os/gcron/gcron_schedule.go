--- conflicted
+++ resolved
@@ -7,19 +7,13 @@
 package gcron
 
 import (
-<<<<<<< HEAD
-=======
+
 	"github.com/gogf/gf/errors/gcode"
 	"github.com/gogf/gf/errors/gerror"
 	"github.com/gogf/gf/os/gtime"
->>>>>>> 29d50994
 	"strconv"
 	"strings"
 	"time"
-
-	"github.com/gogf/gf/errors/gerror"
-	"github.com/gogf/gf/os/gtime"
-
 	"github.com/gogf/gf/text/gregex"
 )
 
