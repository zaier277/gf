--- conflicted
+++ resolved
@@ -10,11 +10,7 @@
 	"context"
 	"errors"
 	"fmt"
-<<<<<<< HEAD
-	"github.com/gogf/gf/v2/i18n/gi18n"
-=======
 	"github.com/gogf/gf/v2/text/gstr"
->>>>>>> 15fd8151
 	"math"
 	"reflect"
 
@@ -25,93 +21,6 @@
 	"github.com/gogf/gf/v2/util/gvalid"
 )
 
-<<<<<<< HEAD
-func ExampleNew() {
-	validator := gvalid.New()
-
-	if err := validator.Data(16).Rules("min:18").Run(context.Background()); err != nil {
-		fmt.Println(err)
-	}
-
-	// Output:
-	// The value `16` must be equal or greater than 18
-}
-
-func ExampleValidator_Run() {
-	// check value mode
-	if err := g.Validator().Data(16).Rules("min:18").Run(context.Background()); err != nil {
-		fmt.Println("check value err:", err)
-	}
-	// check map mode
-	data := map[string]interface{}{
-		"passport":  "",
-		"password":  "123456",
-		"password2": "1234567",
-	}
-	rules := map[string]string{
-		"passport":  "required|length:6,16",
-		"password":  "required|length:6,16|same:password2",
-		"password2": "required|length:6,16",
-	}
-	if err := g.Validator().Data(data).Rules(rules).Run(context.Background()); err != nil {
-		fmt.Println("check map err:", err)
-	}
-	// check struct mode
-	type Params struct {
-		Page      int    `v:"required|min:1"`
-		Size      int    `v:"required|between:1,100"`
-		ProjectId string `v:"between:1,10000"`
-	}
-	rules = map[string]string{
-		"Page":      "required|min:1",
-		"Size":      "required|between:1,100",
-		"ProjectId": "between:1,10000",
-	}
-	obj := &Params{
-		Page: 0,
-		Size: 101,
-	}
-	if err := g.Validator().Data(obj).Run(context.Background()); err != nil {
-		fmt.Println("check struct err:", err)
-	}
-
-	// May Output:
-	// check value err: The value `16` must be equal or greater than 18
-	// check map err: The passport field is required; The passport value `` length must be between 6 and 16; The password value `123456` must be the same as field password2
-	// check struct err: The Page value `0` must be equal or greater than 1; The Size value `101` must be between 1 and 100
-}
-
-func ExampleValidator_Clone() {
-	if err := g.Validator().Data(16).Rules("min:18").Run(context.Background()); err != nil {
-		fmt.Println(err)
-	}
-
-	if err := g.Validator().Clone().Data(20).Run(context.Background()); err != nil {
-		fmt.Println(err)
-	} else {
-		fmt.Println("Check Success!")
-	}
-
-	// Output:
-	// The value `16` must be equal or greater than 18
-	// Check Success!
-}
-
-func ExampleValidator_I18n() {
-	var (
-		i18nManager = gi18n.New()
-		ctxCn       = gi18n.WithLanguage(context.Background(), "cn")
-		validator   = gvalid.New()
-	)
-
-	validator = validator.Data(16).Rules("min:18")
-
-	if err := validator.Run(context.Background()); err != nil {
-		fmt.Println(err)
-	}
-
-	if err := validator.I18n(i18nManager).Run(ctxCn); err != nil {
-=======
 func ExampleValidator_Rule_Required() {
 	type BizReq struct {
 		ID   uint   `v:"required"`
@@ -269,27 +178,16 @@
 		}
 	)
 	if err := g.Validator().Data(req).Run(ctx); err != nil {
->>>>>>> 15fd8151
 		fmt.Println(err)
 	}
 
 	// Output:
-<<<<<<< HEAD
-	// The value `16` must be equal or greater than 18
-	// 字段值`16`字段最小值应当为18
-}
-
-func ExampleValidator_Bail() {
-	type BizReq struct {
-		Account   string `v:"required|length:6,16|same:QQ"`
-=======
 	// The HusbandName field is required
 }
 
 func ExampleValidator_Rule_Bail() {
 	type BizReq struct {
 		Account   string `v:"bail|required|length:6,16|same:QQ"`
->>>>>>> 15fd8151
 		QQ        string
 		Password  string `v:"required|same:Password2"`
 		Password2 string `v:"required"`
@@ -303,30 +201,6 @@
 			Password2: "goframe.org",
 		}
 	)
-<<<<<<< HEAD
-
-	if err := g.Validator().Bail().Data(req).Run(ctx); err != nil {
-		fmt.Println("Use Bail Error:", err)
-	}
-
-	if err := g.Validator().Data(req).Run(ctx); err != nil {
-		fmt.Println("Not Use Bail Error:", err)
-	}
-
-	// output:
-	// Use Bail Error: The Account value `gf` length must be between 6 and 16
-	// Not Use Bail Error: The Account value `gf` length must be between 6 and 16; The Account value `gf` must be the same as field QQ
-}
-
-func ExampleValidator_Ci() {
-
-	type BizReq struct {
-		Account   string `v:"required"`
-		Password  string `v:"required|same:Password2"`
-		Password2 string `v:"required"`
-	}
-
-=======
 	if err := g.Validator().Data(req).Run(ctx); err != nil {
 		fmt.Println(err)
 	}
@@ -341,7 +215,6 @@
 		Password  string `v:"required|ci|same:Password2"`
 		Password2 string `v:"required"`
 	}
->>>>>>> 15fd8151
 	var (
 		ctx = context.Background()
 		req = BizReq{
@@ -350,26 +223,6 @@
 			Password2: "goframe.org",
 		}
 	)
-<<<<<<< HEAD
-
-	if err := g.Validator().Data(req).Run(ctx); err != nil {
-		fmt.Println("Not Use CI Error:", err)
-	}
-
-	if err := g.Validator().Ci().Data(req).Run(ctx); err == nil {
-		fmt.Println("Use CI Passed!")
-	}
-
-	// output:
-	// Not Use CI Error: The Password value `Goframe.org` must be the same as field Password2
-	// Use CI Passed!
-}
-
-func ExampleValidator_Data() {
-	type BizReq struct {
-		Password1 string `v:"password"`
-		Password2 string `v:"password"`
-=======
 	if err := g.Validator().Data(req).Run(ctx); err != nil {
 		fmt.Println(err)
 	}
@@ -384,165 +237,11 @@
 		Date3 string `v:"date"`
 		Date4 string `v:"date"`
 		Date5 string `v:"date"`
->>>>>>> 15fd8151
-	}
-
-	var (
-		ctx = context.Background()
-		req = BizReq{
-<<<<<<< HEAD
-			Password1: "goframe",
-			Password2: "gofra", // error length between 6 and 18
-		}
-	)
-	if err := g.Validator().Data(req).Run(ctx); err != nil {
-		fmt.Print(err)
-	}
-
-	// Output:
-	// The Password2 value `gofra` is not a valid password format
-}
-
-func ExampleValidator_Assoc() {
-
-	type User struct {
-		Name string `v:"required"`
-		Type int    `v:"required"`
-	}
-
-	data := g.Map{
-		"name": "john",
-	}
-
-	user := User{}
-
-	if err := gconv.Scan(data, &user); err != nil {
-		panic(err)
-	}
-
-	if err := g.Validator().Data(user).Assoc(data).Run(context.Background()); err != nil {
-		fmt.Print(err)
-	}
-
-	// Output:
-	// The Type field is required
-}
-
-func ExampleValidator_Rules() {
-
-	if err := g.Validator().Data(16).Rules("min:18").Run(context.Background()); err != nil {
-		fmt.Println(err)
-	}
-
-	// Output:
-	// The value `16` must be equal or greater than 18
-}
-
-func ExampleValidator_Messages() {
-	if err := g.Validator().Data(16).Rules("min:18").Messages("Can not regist, Age is less then 18!").Run(context.Background()); err != nil {
-		fmt.Println(err)
-	}
-
-	// Output:
-	// Can not regist, Age is less then 18!
-}
-
-func ExampleValidator_RuleFunc() {
-	var (
-		ctx             = context.Background()
-		lenErrRuleName  = "LenErr"
-		passErrRuleName = "PassErr"
-		lenErrRuleFunc  = func(ctx context.Context, in gvalid.RuleFuncInput) error {
-			pass := in.Value.String()
-			if len(pass) != 6 {
-				return errors.New(in.Message)
-			}
-			return nil
-		}
-		passErrRuleFunc = func(ctx context.Context, in gvalid.RuleFuncInput) error {
-			pass := in.Value.String()
-			if m := in.Data.Map(); m["data"] != pass {
-				return errors.New(in.Message)
-			}
-			return nil
-		}
-	)
-
-	type LenErrStruct struct {
-		Value string `v:"uid@LenErr#Value Length Error!"`
-		Data  string `p:"data"`
-	}
-
-	st := &LenErrStruct{
-		Value: "123",
-		Data:  "123456",
-	}
-	// single error sample
-	if err := g.Validator().RuleFunc(lenErrRuleName, lenErrRuleFunc).Data(st).Run(ctx); err != nil {
-		fmt.Println(err)
-	}
-
-	type MultiErrorStruct struct {
-		Value string `v:"uid@LenErr|PassErr#Value Length Error!|Pass is not Same!"`
-		Data  string `p:"data"`
-	}
-
-	multi := &MultiErrorStruct{
-		Value: "123",
-		Data:  "123456",
-	}
-	// multi error sample
-	if err := g.Validator().RuleFunc(lenErrRuleName, lenErrRuleFunc).RuleFunc(passErrRuleName, passErrRuleFunc).Data(multi).Run(ctx); err != nil {
-		fmt.Println(err)
-	}
-
-	// Output:
-	// Value Length Error!
-	// Value Length Error!; Pass is not Same!
-}
-
-func ExampleValidator_RuleFuncMap() {
-	var (
-		ctx             = context.Background()
-		lenErrRuleName  = "LenErr"
-		passErrRuleName = "PassErr"
-		lenErrRuleFunc  = func(ctx context.Context, in gvalid.RuleFuncInput) error {
-			pass := in.Value.String()
-			if len(pass) != 6 {
-				return errors.New(in.Message)
-			}
-			return nil
-		}
-		passErrRuleFunc = func(ctx context.Context, in gvalid.RuleFuncInput) error {
-			pass := in.Value.String()
-			if m := in.Data.Map(); m["data"] != pass {
-				return errors.New(in.Message)
-			}
-			return nil
-		}
-		ruleMap = map[string]gvalid.RuleFunc{
-			lenErrRuleName:  lenErrRuleFunc,
-			passErrRuleName: passErrRuleFunc,
-		}
-	)
-
-	type MultiErrorStruct struct {
-		Value string `v:"uid@LenErr|PassErr#Value Length Error!|Pass is not Same!"`
-		Data  string `p:"data"`
-	}
-
-	multi := &MultiErrorStruct{
-		Value: "123",
-		Data:  "123456",
-	}
-
-	if err := g.Validator().RuleFuncMap(ruleMap).Data(multi).Run(ctx); err != nil {
-		fmt.Println(err)
-	}
-
-	// Output:
-	// Value Length Error!; Pass is not Same!
-=======
+	}
+
+	var (
+		ctx = context.Background()
+		req = BizReq{
 			Date1: "2021-10-31",
 			Date2: "2021.10.31",
 			Date3: "2021-Oct-31",
@@ -1410,7 +1109,6 @@
 	// Output:
 	// The Regex1 value `1234` must be in regex of: [1-9][0-9]{4,14}
 	// The Regex2 value `01234` must be in regex of: [1-9][0-9]{4,14}
->>>>>>> 15fd8151
 }
 
 func ExampleCheckMap() {
