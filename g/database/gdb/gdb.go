// Copyright 2017 gf Author(https://gitee.com/johng/gf). All Rights Reserved.
//
// This Source Code Form is subject to the terms of the MIT License.
// If a copy of the MIT was not distributed with this file,
// You can obtain one at https://gitee.com/johng/gf.

// 数据库ORM.
// 默认内置支持MySQL, 其他数据库需要手动import对应的数据库引擎第三方包.
package gdb

import (
    "database/sql"
    "errors"
    "fmt"
    "gitee.com/johng/gf/g/container/gmap"
    "gitee.com/johng/gf/g/container/gring"
    "gitee.com/johng/gf/g/container/gtype"
    "gitee.com/johng/gf/g/container/gvar"
    "gitee.com/johng/gf/g/os/gcache"
    "gitee.com/johng/gf/g/util/grand"
    _ "gitee.com/johng/gf/third/github.com/go-sql-driver/mysql"
    "time"
)

const (
	OPTION_INSERT  = 0
	OPTION_REPLACE = 1
	OPTION_SAVE    = 2
	OPTION_IGNORE  = 3
)

// 数据库操作接口
type Link interface {
	// 打开数据库连接，建立数据库操作对象
	Open(c *ConfigNode) (*sql.DB, error)

	// SQL操作方法
	Query(q string, args ...interface{}) (*sql.Rows, error)
	Exec(q string, args ...interface{}) (sql.Result, error)
	Prepare(q string) (*sql.Stmt, error)

	// 数据库查询
	GetAll(q string, args ...interface{}) (Result, error)
	GetOne(q string, args ...interface{}) (Record, error)
	GetValue(q string, args ...interface{}) (Value, error)

	// Ping
	PingMaster() error
	PingSlave() error

	// 连接属性设置
	SetMaxIdleConns(n int)
	SetMaxOpenConns(n int)
	SetConnMaxLifetime(n int)

	// 开启事务操作
	Begin() (*Tx, error)

	// 数据表插入/更新/保存操作
	Insert(table string, data Map) (sql.Result, error)
	Replace(table string, data Map) (sql.Result, error)
	Save(table string, data Map) (sql.Result, error)

	// 数据表插入/更新/保存操作(批量)
	BatchInsert(table string, list List, batch int) (sql.Result, error)
	BatchReplace(table string, list List, batch int) (sql.Result, error)
	BatchSave(table string, list List, batch int) (sql.Result, error)

	// 数据修改/删除
	Update(table string, data interface{}, condition interface{}, args ...interface{}) (sql.Result, error)
	Delete(table string, condition interface{}, args ...interface{}) (sql.Result, error)

	// 创建链式操作对象(Table为From的别名)
	Table(tables string) *Model
	From(tables string) *Model

	// 内部方法
	insert(table string, data Map, option uint8) (sql.Result, error)
	batchInsert(table string, list List, batch int, option uint8) (sql.Result, error)

	getQuoteCharLeft() string
	getQuoteCharRight() string
	handleSqlBeforeExec(q *string) *string
}

// 数据库链接对象
type Db struct {
	link             Link          // 底层数据库类型管理对象
	group            string        // 配置分组名称
	charl            string        // SQL安全符号(左)
	charr            string        // SQL安全符号(右)
	debug            *gtype.Bool   // (默认关闭)是否开启调试模式，当开启时会启用一些调试特性
	sqls             *gring.Ring   // (debug=true时有效)已执行的SQL列表
	cache            *gcache.Cache // 查询缓存，需要注意的是，事务查询不支持缓存
    maxIdleConnCount *gtype.Int    // 连接池最大限制的连接数
    maxOpenConnCount *gtype.Int    // 连接池最大打开的连接数
    maxConnLifetime  *gtype.Int    // (单位秒)连接对象可重复使用的时间长度
}

// 执行的SQL对象
type Sql struct {
	Sql   string        // SQL语句(可能带有预处理占位符)
	Args  []interface{} // 预处理参数值列表
	Error error         // 执行结果(nil为成功)
	Start int64         // 执行开始时间(毫秒)
	End   int64         // 执行结束时间(毫秒)
	Func  string        // 执行方法名称
}

// 返回数据表记录值
type Value = *gvar.Var

// 返回数据表记录Map
type Record map[string]Value

// 返回数据表记录List
type Result []Record

// 关联数组，绑定一条数据表记录(使用别名)
type Map = map[string]interface{}

// 关联数组列表(索引从0开始的数组)，绑定多条记录(使用别名)
type List = []Map

<<<<<<< HEAD
var driverLink  map[string]interface{}

// 数据库查询缓存对象map，使用数据库连接名称作为键名，键值为查询缓存对象
var dbCaches = gmap.NewStringInterfaceMap()
=======
var (
    // 支持的数据库类型map
    driverMap = make(map[string]interface{})
    // 数据库查询缓存对象map，使用数据库连接名称作为键名，键值为查询缓存对象
    dbCaches  = gmap.NewStringInterfaceMap()
)
func init() {
	driverMap["mysql"]   = linkMysql
	driverMap["oracle"]  = linkOracle
	driverMap["sqllite"] = linkSqlite
	driverMap["pgsql"]   = linkPgsql
}
>>>>>>> 01bbbabd


func init() {
	driverLink = make(map[string]interface{})
	driverLink["mysql"] = linkMysql
	driverLink["oracle"] = linkOracle
	driverLink["sqllite"] = linkSqlite
	driverLink["pgsql"]   = linkPgsql
}

// 使用默认/指定分组配置进行连接，数据库集群配置项：default
func New(groupName ...string) (*Db, error) {
	group := config.d
	if len(groupName) > 0 {
        group = groupName[0]
	}
	config.RLock()
	defer config.RUnlock()

	if len(config.c) < 1 {
		return nil, errors.New("empty database configuration")
	}
	if _, ok := config.c[group]; ok {
	    if node, err := getConfigNodeByGroup(group, true); err == nil {
	        link, err := getLinkByType(node.Type)
	        if err != nil {
	            return nil, err
            }
            db := &Db {
                link             : link,
                group            : group,
                charl            : link.getQuoteCharLeft(),
                charr            : link.getQuoteCharRight(),
                debug            : gtype.NewBool(),
                maxIdleConnCount : gtype.NewInt(),
                maxOpenConnCount : gtype.NewInt(),
                maxConnLifetime  : gtype.NewInt(),
            }
            db.cache = dbCaches.GetOrSetFuncLock(group, func() interface{} {
                return gcache.New()
            }).(*gcache.Cache)
            return db, nil
        } else {
            return nil, err
        }
	} else {
		return nil, errors.New(fmt.Sprintf("empty database configuration for item name '%s'", group))
	}
}

// 获取指定数据库角色的一个配置项，内部根据权重计算负载均衡
func getConfigNodeByGroup(group string, master bool) (*ConfigNode, error) {
    if list, ok := config.c[group]; ok {
        // 将master, slave集群列表拆分出来
        masterList := make(ConfigGroup, 0)
        slaveList  := make(ConfigGroup, 0)
        for i := 0; i < len(list); i++ {
            if list[i].Role == "slave" {
                slaveList = append(slaveList, list[i])
            } else {
                masterList = append(masterList, list[i])
            }
        }
        if len(masterList) < 1 {
            return nil, errors.New("at least one master node configuration's need to make sense")
        }
        if len(slaveList) < 1 {
            slaveList = masterList
        }
        if master {
            return getConfigNodeByPriority(masterList), nil
        } else {
            return getConfigNodeByPriority(slaveList), nil
        }
    } else {
        return nil, errors.New(fmt.Sprintf("empty database configuration for item name '%s'", group))
    }
}

// 按照负载均衡算法(优先级配置)从数据库集群中选择一个配置节点出来使用
// 算法说明举例，
// 1、假如2个节点的priority都是1，那么随机大小范围为[0, 199]；
// 2、那么节点1的权重范围为[0, 99]，节点2的权重范围为[100, 199]，比例为1:1；
// 3、假如计算出的随机数为99;
// 4、那么选择的配置为节点1;
func getConfigNodeByPriority(cg ConfigGroup) *ConfigNode {
	if len(cg) < 2 {
		return &cg[0]
	}
	var total int
	for i := 0; i < len(cg); i++ {
		total += cg[i].Priority * 100
	}
	// 不能取到末尾的边界点
	r := grand.Rand(0, total)
	if r > 0 {
		r -= 1
	}
	min := 0
	max := 0
	for i := 0; i < len(cg); i++ {
		max = min + cg[i].Priority*100
		//fmt.Printf("r: %d, min: %d, max: %d\n", r, min, max)
		if r >= min && r < max {
			return &cg[i]
		} else {
			min = max
		}
	}
	return nil
}

// 根据配置的数据库；类型获得Link接口对象
func getLinkByType(dbType string) (Link, error) {
<<<<<<< HEAD
	if dblink, ok := driverLink[dbType]; ok == false {
=======
	if dblink, ok := driverMap[dbType]; ok == false {
>>>>>>> 01bbbabd
		return nil, errors.New(fmt.Sprintf("unsupported db type '%s'", dbType))
	} else {
		return dblink.(Link), nil
	}
}

// 获得底层数据库链接对象
func (db *Db) getSqlDb(master bool) (*sql.DB, error) {
    node, err := getConfigNodeByGroup(db.group, master)
    if err != nil {
        return nil, err
    }
    link, err := getLinkByType(node.Type)
    if err != nil {
        return nil, err
    }
    sqlDb, err := link.Open(node)
    if err != nil {
        return nil, err
    }
    if node.MaxIdleConnCount > 0 {
        sqlDb.SetMaxIdleConns(node.MaxIdleConnCount)
    }
    if n := db.maxIdleConnCount.Val(); n > 0 {
        sqlDb.SetMaxIdleConns(n)
    }

    if node.MaxOpenConnCount > 0 {
        sqlDb.SetMaxOpenConns(node.MaxOpenConnCount)
    }
    if n := db.maxOpenConnCount.Val(); n > 0 {
        sqlDb.SetMaxOpenConns(n)
    }

    if node.MaxConnLifetime > 0 {
        sqlDb.SetConnMaxLifetime(time.Duration(node.MaxConnLifetime) * time.Second)
    }
    if n := db.maxConnLifetime.Val(); n > 0 {
        sqlDb.SetConnMaxLifetime(time.Duration(n) * time.Second)
    }
    return sqlDb, nil
}

// 创建底层数据库master链接对象
func (db *Db) Master() (*sql.DB, error) {
	return db.getSqlDb(true)
}

// 创建底层数据库slave链接对象
func (db *Db) Slave() (*sql.DB, error) {
    return db.getSqlDb(false)
}<|MERGE_RESOLUTION|>--- conflicted
+++ resolved
@@ -122,12 +122,6 @@
 // 关联数组列表(索引从0开始的数组)，绑定多条记录(使用别名)
 type List = []Map
 
-<<<<<<< HEAD
-var driverLink  map[string]interface{}
-
-// 数据库查询缓存对象map，使用数据库连接名称作为键名，键值为查询缓存对象
-var dbCaches = gmap.NewStringInterfaceMap()
-=======
 var (
     // 支持的数据库类型map
     driverMap = make(map[string]interface{})
@@ -139,16 +133,6 @@
 	driverMap["oracle"]  = linkOracle
 	driverMap["sqllite"] = linkSqlite
 	driverMap["pgsql"]   = linkPgsql
-}
->>>>>>> 01bbbabd
-
-
-func init() {
-	driverLink = make(map[string]interface{})
-	driverLink["mysql"] = linkMysql
-	driverLink["oracle"] = linkOracle
-	driverLink["sqllite"] = linkSqlite
-	driverLink["pgsql"]   = linkPgsql
 }
 
 // 使用默认/指定分组配置进行连接，数据库集群配置项：default
@@ -255,11 +239,7 @@
 
 // 根据配置的数据库；类型获得Link接口对象
 func getLinkByType(dbType string) (Link, error) {
-<<<<<<< HEAD
-	if dblink, ok := driverLink[dbType]; ok == false {
-=======
 	if dblink, ok := driverMap[dbType]; ok == false {
->>>>>>> 01bbbabd
 		return nil, errors.New(fmt.Sprintf("unsupported db type '%s'", dbType))
 	} else {
 		return dblink.(Link), nil
